use std::collections::{HashSet, VecDeque};

use crate::Maze::{CellType, MazeCell, Point2D};

pub struct PathFinder<T: Clone> {
    maze_grid: Vec<Vec<MazeCell<T>>>,
}

impl<T> Default for PathFinder<T>
where
    T: Clone,
{
    fn default() -> Self {
        Self {
            maze_grid: Default::default(),
        }
    }
}

pub enum SearchAlgorithms {
    BFS,
<<<<<<< HEAD
    BidirectionalBFS,
=======
    DFS,
>>>>>>> 0116368b
}

impl<T> PathFinder<T>
where
    T: Clone,
{
    pub fn new(maze_grid: Vec<Vec<MazeCell<T>>>) -> PathFinder<T> {
        return PathFinder {
            maze_grid: maze_grid,
        };
    }

    pub fn show_path(&self, path: Vec<Point2D<usize>>) -> Vec<Vec<MazeCell<T>>> {
        let mut maze_with_path: Vec<Vec<MazeCell<T>>> = self.maze_grid.clone();

        let src = path.first().unwrap();
        let dest = path.last().unwrap();

        path.iter().for_each(|pos| {
            let x = pos.x;
            let y = pos.y;

            if pos == src {
                maze_with_path[src.x][src.y].cell_type = CellType::Start;
            } else if pos == dest {
                maze_with_path[dest.x][dest.y].cell_type = CellType::End;
            } else {
                maze_with_path[x][y].cell_type = CellType::Path;
            }
        });

        return maze_with_path;
    }

    /**
     * Finds path on the grid between src and dest using specified algorithm.
     * If src or dest doesn't point to the eligible CellType, returns empty path.
     *
     * Returns Vec<Point2D<usize>> containing Point2D obejects represented for each (x,y) pair on the graph between src and dest.
     */
    pub fn find_path(
        &self,
        src: Point2D<usize>,
        dest: Point2D<usize>,
        consider_obstacles: bool,
        algorithm: SearchAlgorithms,
    ) -> Vec<Point2D<usize>> {
        if self.maze_grid[src.x][src.y].cell_type != CellType::Vertex
            || self.maze_grid[dest.x][dest.y].cell_type != CellType::Vertex
        {
            return Vec::new();
        }

        return match algorithm {
            SearchAlgorithms::BFS => self.find_path_bfs(src, dest, consider_obstacles),
<<<<<<< HEAD
            SearchAlgorithms::BidirectionalBFS => {
                self.find_path_bidirectional_bfs(src, dest, consider_obstacles)
            }
        };
    }

    /**
     * Finds path on the grid between src and dest using  Bidirectional BFS.
=======
            SearchAlgorithms::DFS => self.find_path_dfs(src, dest, consider_obstacles),
        };
    }

    /**
     * Finds path on the grid between src and dest using DFS.
     *
     * Returns Vec<Point2D<usize>> containing Point2D obejects represented for each (x,y) pair on the graph between src and dest.
     */
    fn find_path_dfs(
        &self,
        src: Point2D<usize>,
        dest: Point2D<usize>,
        consider_obstacles: bool,
    ) -> Vec<Point2D<usize>> {
        let grid = self.maze_grid.clone();

        let width = grid[0].len();
        let height = grid.len();

        let mut paths: Vec<usize> = vec![0; width * height];
        paths.iter_mut().enumerate().for_each(|(i, val)| *val = i);

        let mut stack: VecDeque<usize> = VecDeque::new();
        let mut visited: HashSet<usize> = HashSet::new();

        stack.push_back(src.x * width + src.y);

        while !stack.is_empty() {
            let hashed_pos = stack.pop_back().unwrap();

            let x = hashed_pos / width;
            let y = hashed_pos % width;

            if visited.contains(&hashed_pos) {
                continue;
            }

            visited.insert(hashed_pos);

            let directions: [i32; 8] = [-1, 0, 1, 0, 0, -1, 0, 1];

            for i in (0..directions.len() - 1).step_by(2) {
                let next_x = (directions[i] + x as i32) as usize;
                let next_y = (directions[i + 1] + y as i32) as usize;

                let hashed_next_pos = next_x * width + next_y;

                if next_x >= height || next_y >= width || visited.contains(&hashed_next_pos) {
                    continue;
                }

                let next_cell_type = grid[next_x][next_y].cell_type.clone();

                let is_next_cell_border = next_cell_type == CellType::LeftRightBorder
                    || next_cell_type == CellType::UpDownBorder;

                if consider_obstacles && is_next_cell_border {
                    continue;
                }

                stack.push_back(hashed_next_pos);
                paths[hashed_next_pos] = hashed_pos;

                if next_x == dest.x && next_y == dest.y {
                    stack.clear();
                    break;
                }
            }
        }

        let reconstructed_path =
            Self::reconstruct_path(&paths, src.x * width + src.y, dest.x * width + dest.y);
        let mut path: Vec<Point2D<usize>> = Vec::new();

        reconstructed_path.iter().for_each(|pos| {
            let x = pos / width;
            let y = pos % width;

            path.push(Point2D::new(x, y));
        });

        return path;
    }

    /**
     * Finds path on the grid between src and dest using BFS.
>>>>>>> 0116368b
     *
     * Returns Vec<Point2D<usize>> containing Point2D obejects represented for each (x,y) pair on the graph between src and dest.
     */
    fn find_path_bidirectional_bfs(
        &self,
        src: Point2D<usize>,
        dest: Point2D<usize>,
        consider_obstacles: bool,
    ) -> Vec<Point2D<usize>> {
        let grid = self.maze_grid.clone();

        let width = grid[0].len();
        let height = grid.len();

        let mut src_paths: Vec<usize> = vec![0; width * height];
        src_paths
            .iter_mut()
            .enumerate()
            .for_each(|(i, val)| *val = i);

        let mut dest_paths: Vec<usize> = src_paths.clone();

        let mut src_queue: VecDeque<usize> = VecDeque::new();
        let mut src_visited: HashSet<usize> = HashSet::new();

        let mut dest_queue: VecDeque<usize> = VecDeque::new();
        let mut dest_visited: HashSet<usize> = HashSet::new();

        src_queue.push_back(src.x * width + src.y);
        dest_queue.push_back(dest.x * width + dest.y);

        let mut intersection_pos_hashed: i32 = -1;

        while !src_queue.is_empty() && !dest_queue.is_empty() {
            self.perform_bfs_queue_operation(
                &mut src_queue,
                &grid,
                &mut src_visited,
                &mut src_paths,
                dest,
                consider_obstacles,
            );
            self.perform_bfs_queue_operation(
                &mut dest_queue,
                &grid,
                &mut dest_visited,
                &mut dest_paths,
                src,
                consider_obstacles,
            );

            if !src_queue.is_empty() && !dest_queue.is_empty() {
                for val in src_visited.iter() {
                    if dest_visited.contains(&val) {
                        intersection_pos_hashed = *val as i32;

                        src_queue.clear();
                        dest_queue.clear();
                        break;
                    }
                }
            }
        }

        let mut reconstructed_path = Vec::new();

        if intersection_pos_hashed > 0 {
            let path_from_dest_to_intersection = Self::reconstruct_path(
                &dest_paths,
                dest.x * width + dest.y,
                intersection_pos_hashed as usize,
            );
            let path_from_src_to_intersection = Self::reconstruct_path(
                &src_paths,
                src.x * width + src.y,
                intersection_pos_hashed as usize,
            );

            reconstructed_path.extend(path_from_src_to_intersection.iter());
            reconstructed_path.extend(path_from_dest_to_intersection.iter());
        } else {
            if src_queue.is_empty() {
                reconstructed_path = Self::reconstruct_path(
                    &src_paths,
                    src.x * width + src.y,
                    dest.x * width + dest.y,
                );
            } else {
                reconstructed_path = Self::reconstruct_path(
                    &dest_paths,
                    dest.x * width + dest.y,
                    src.x * width + src.y,
                );
            }
        }

        let mut path = Vec::new();

        reconstructed_path.iter().for_each(|pos| {
            let x = pos / width;
            let y = pos % width;

            path.push(Point2D::new(x, y));
        });

        return path;
    }

    /**
     * Performs a single BFS iteration on the given queue.
     */
    fn perform_bfs_queue_operation(
        &self,
        queue: &mut VecDeque<usize>,
        grid: &Vec<Vec<MazeCell<T>>>,
        visited: &mut HashSet<usize>,
        paths: &mut Vec<usize>,
        dest: Point2D<usize>,
        consider_obstacles: bool,
    ) {
        let width = grid[0].len();
        let height = grid.len();

        let hashed_pos = queue.pop_front().unwrap();

        let x = hashed_pos / width;
        let y = hashed_pos % width;

        if visited.contains(&hashed_pos) {
            return;
        }

        visited.insert(hashed_pos);

        let directions: [i32; 8] = [-1, 0, 1, 0, 0, -1, 0, 1];

        for i in (0..directions.len() - 1).step_by(2) {
            let next_x = (directions[i] + x as i32) as usize;
            let next_y = (directions[i + 1] + y as i32) as usize;

            let hashed_next_pos = next_x * width + next_y;

            if next_x >= height || next_y >= width || visited.contains(&hashed_next_pos) {
                continue;
            }

            let next_cell_type = grid[next_x][next_y].cell_type.clone();

            let is_next_cell_border = (next_cell_type == CellType::LeftRightBorder
                || next_cell_type == CellType::UpDownBorder);

            if consider_obstacles && is_next_cell_border {
                continue;
            }

            queue.push_back(hashed_next_pos);
            paths[hashed_next_pos] = hashed_pos;

            if next_x == dest.x && next_y == dest.y {
                queue.clear();
                break;
            }
        }
    }

    /**
     * Finds path on the grid between src and dest using BFS.
     *
     * Returns Vec<Point2D<usize>> containing Point2D obejects represented for each (x,y) pair on the graph between src and dest.
     */
    fn find_path_bfs(
        &self,
        src: Point2D<usize>,
        dest: Point2D<usize>,
        consider_obstacles: bool,
    ) -> Vec<Point2D<usize>> {
        let grid = self.maze_grid.clone();

<<<<<<< HEAD
        let width = grid[0].len();
        let height = grid.len();
=======
                let is_next_cell_border = next_cell_type == CellType::LeftRightBorder
                    || next_cell_type == CellType::UpDownBorder;

                if consider_obstacles && is_next_cell_border {
                    continue;
                }
>>>>>>> 0116368b

        let mut paths: Vec<usize> = vec![0; width * height];
        paths.iter_mut().enumerate().for_each(|(i, val)| *val = i);

        let mut queue: VecDeque<usize> = VecDeque::new();
        let mut visited: HashSet<usize> = HashSet::new();

        queue.push_back(src.x * width + src.y);

        while !queue.is_empty() {
            self.perform_bfs_queue_operation(
                &mut queue,
                &grid,
                &mut visited,
                &mut paths,
                dest,
                consider_obstacles,
            );
        }

        let reconstructed_path =
            Self::reconstruct_path(&paths, src.x * width + src.y, dest.x * width + dest.y);
        let mut path: Vec<Point2D<usize>> = Vec::new();

        reconstructed_path.iter().for_each(|pos| {
            let x = pos / width;
            let y = pos % width;

            path.push(Point2D::new(x, y));
        });

        return path;
    }

    /**
     * Reconstructs path from src to dest using paths vector.
     *
     * Returns Vec<usize> containing cells between src and dest.
     */
    fn reconstruct_path(paths: &Vec<usize>, src: usize, dest: usize) -> Vec<usize> {
        let mut path: Vec<usize> = Vec::new();

        let mut p = dest;

        while p != src {
            path.push(p);
            p = paths[p];
        }

        path.push(p);
        path.reverse();

        return path;
    }
}<|MERGE_RESOLUTION|>--- conflicted
+++ resolved
@@ -19,11 +19,8 @@
 
 pub enum SearchAlgorithms {
     BFS,
-<<<<<<< HEAD
     BidirectionalBFS,
-=======
     DFS,
->>>>>>> 0116368b
 }
 
 impl<T> PathFinder<T>
@@ -79,104 +76,15 @@
 
         return match algorithm {
             SearchAlgorithms::BFS => self.find_path_bfs(src, dest, consider_obstacles),
-<<<<<<< HEAD
             SearchAlgorithms::BidirectionalBFS => {
                 self.find_path_bidirectional_bfs(src, dest, consider_obstacles)
             }
-        };
-    }
-
-    /**
-     * Finds path on the grid between src and dest using  Bidirectional BFS.
-=======
             SearchAlgorithms::DFS => self.find_path_dfs(src, dest, consider_obstacles),
         };
     }
 
     /**
-     * Finds path on the grid between src and dest using DFS.
-     *
-     * Returns Vec<Point2D<usize>> containing Point2D obejects represented for each (x,y) pair on the graph between src and dest.
-     */
-    fn find_path_dfs(
-        &self,
-        src: Point2D<usize>,
-        dest: Point2D<usize>,
-        consider_obstacles: bool,
-    ) -> Vec<Point2D<usize>> {
-        let grid = self.maze_grid.clone();
-
-        let width = grid[0].len();
-        let height = grid.len();
-
-        let mut paths: Vec<usize> = vec![0; width * height];
-        paths.iter_mut().enumerate().for_each(|(i, val)| *val = i);
-
-        let mut stack: VecDeque<usize> = VecDeque::new();
-        let mut visited: HashSet<usize> = HashSet::new();
-
-        stack.push_back(src.x * width + src.y);
-
-        while !stack.is_empty() {
-            let hashed_pos = stack.pop_back().unwrap();
-
-            let x = hashed_pos / width;
-            let y = hashed_pos % width;
-
-            if visited.contains(&hashed_pos) {
-                continue;
-            }
-
-            visited.insert(hashed_pos);
-
-            let directions: [i32; 8] = [-1, 0, 1, 0, 0, -1, 0, 1];
-
-            for i in (0..directions.len() - 1).step_by(2) {
-                let next_x = (directions[i] + x as i32) as usize;
-                let next_y = (directions[i + 1] + y as i32) as usize;
-
-                let hashed_next_pos = next_x * width + next_y;
-
-                if next_x >= height || next_y >= width || visited.contains(&hashed_next_pos) {
-                    continue;
-                }
-
-                let next_cell_type = grid[next_x][next_y].cell_type.clone();
-
-                let is_next_cell_border = next_cell_type == CellType::LeftRightBorder
-                    || next_cell_type == CellType::UpDownBorder;
-
-                if consider_obstacles && is_next_cell_border {
-                    continue;
-                }
-
-                stack.push_back(hashed_next_pos);
-                paths[hashed_next_pos] = hashed_pos;
-
-                if next_x == dest.x && next_y == dest.y {
-                    stack.clear();
-                    break;
-                }
-            }
-        }
-
-        let reconstructed_path =
-            Self::reconstruct_path(&paths, src.x * width + src.y, dest.x * width + dest.y);
-        let mut path: Vec<Point2D<usize>> = Vec::new();
-
-        reconstructed_path.iter().for_each(|pos| {
-            let x = pos / width;
-            let y = pos % width;
-
-            path.push(Point2D::new(x, y));
-        });
-
-        return path;
-    }
-
-    /**
-     * Finds path on the grid between src and dest using BFS.
->>>>>>> 0116368b
+     * Finds path on the grid between src and dest using  Bidirectional BFS.
      *
      * Returns Vec<Point2D<usize>> containing Point2D obejects represented for each (x,y) pair on the graph between src and dest.
      */
@@ -343,6 +251,87 @@
     }
 
     /**
+     * Finds path on the grid between src and dest using DFS.
+     *
+     * Returns Vec<Point2D<usize>> containing Point2D obejects represented for each (x,y) pair on the graph between src and dest.
+     */
+    fn find_path_dfs(
+        &self,
+        src: Point2D<usize>,
+        dest: Point2D<usize>,
+        consider_obstacles: bool,
+    ) -> Vec<Point2D<usize>> {
+        let grid = self.maze_grid.clone();
+
+        let width = grid[0].len();
+        let height = grid.len();
+
+        let mut paths: Vec<usize> = vec![0; width * height];
+        paths.iter_mut().enumerate().for_each(|(i, val)| *val = i);
+
+        let mut stack: VecDeque<usize> = VecDeque::new();
+        let mut visited: HashSet<usize> = HashSet::new();
+
+        stack.push_back(src.x * width + src.y);
+
+        while !stack.is_empty() {
+            let hashed_pos = stack.pop_back().unwrap();
+
+            let x = hashed_pos / width;
+            let y = hashed_pos % width;
+
+            if visited.contains(&hashed_pos) {
+                continue;
+            }
+
+            visited.insert(hashed_pos);
+
+            let directions: [i32; 8] = [-1, 0, 1, 0, 0, -1, 0, 1];
+
+            for i in (0..directions.len() - 1).step_by(2) {
+                let next_x = (directions[i] + x as i32) as usize;
+                let next_y = (directions[i + 1] + y as i32) as usize;
+
+                let hashed_next_pos = next_x * width + next_y;
+
+                if next_x >= height || next_y >= width || visited.contains(&hashed_next_pos) {
+                    continue;
+                }
+
+                let next_cell_type = grid[next_x][next_y].cell_type.clone();
+
+                let is_next_cell_border = next_cell_type == CellType::LeftRightBorder
+                    || next_cell_type == CellType::UpDownBorder;
+
+                if consider_obstacles && is_next_cell_border {
+                    continue;
+                }
+
+                stack.push_back(hashed_next_pos);
+                paths[hashed_next_pos] = hashed_pos;
+
+                if next_x == dest.x && next_y == dest.y {
+                    stack.clear();
+                    break;
+                }
+            }
+        }
+
+        let reconstructed_path =
+            Self::reconstruct_path(&paths, src.x * width + src.y, dest.x * width + dest.y);
+        let mut path: Vec<Point2D<usize>> = Vec::new();
+
+        reconstructed_path.iter().for_each(|pos| {
+            let x = pos / width;
+            let y = pos % width;
+
+            path.push(Point2D::new(x, y));
+        });
+
+        return path;
+    }
+
+    /**
      * Finds path on the grid between src and dest using BFS.
      *
      * Returns Vec<Point2D<usize>> containing Point2D obejects represented for each (x,y) pair on the graph between src and dest.
@@ -355,17 +344,8 @@
     ) -> Vec<Point2D<usize>> {
         let grid = self.maze_grid.clone();
 
-<<<<<<< HEAD
         let width = grid[0].len();
         let height = grid.len();
-=======
-                let is_next_cell_border = next_cell_type == CellType::LeftRightBorder
-                    || next_cell_type == CellType::UpDownBorder;
-
-                if consider_obstacles && is_next_cell_border {
-                    continue;
-                }
->>>>>>> 0116368b
 
         let mut paths: Vec<usize> = vec![0; width * height];
         paths.iter_mut().enumerate().for_each(|(i, val)| *val = i);
